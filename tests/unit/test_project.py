# -*- Mode:Python; indent-tabs-mode:nil; tab-width:4 -*-
#
# Copyright (C) 2021 Canonical Ltd
#
# This program is free software: you can redistribute it and/or modify
# it under the terms of the GNU General Public License version 3 as
# published by the Free Software Foundation.
#
# This program is distributed in the hope that it will be useful,
# but WITHOUT ANY WARRANTY; without even the implied warranty of
# MERCHANTABILITY or FITNESS FOR A PARTICULAR PURPOSE.  See the
# GNU General Public License for more details.
#
# You should have received a copy of the GNU General Public License
# along with this program.  If not, see <http://www.gnu.org/licenses/>.

import datetime
import os
import subprocess
from unittest.mock import patch

import pydantic
import pytest
import yaml

<<<<<<< HEAD
from rockcraft.project import (
    ArchitectureMapping,
    Platform,
    Project,
    ProjectLoadError,
    ProjectValidationError,
    load_project,
)
=======
from rockcraft.errors import ProjectLoadError, ProjectValidationError
from rockcraft.project import Project, load_project
>>>>>>> c0aa75c1

_ARCH_MAPPING = {"x86": "amd64", "x64": "amd64"}
try:
    _RUNNER_ARCH = os.environ["RUNNER_ARCH"].lower()
except KeyError:
    # When not running as a GitHub workflow,
    # it can only run on Linux
    _RUNNER_ARCH = (
        subprocess.check_output(["dpkg", "--print-architecture"])
        .decode()
        .strip()
        .lower()
    )
BUILD_ON_ARCH = _ARCH_MAPPING.get(_RUNNER_ARCH, _RUNNER_ARCH)


ROCKCRAFT_YAML = f"""---
name: mytest
title: My Test
version: latest
base: ubuntu:20.04
summary: "example for unit tests"
description: "this is an example of a rockcraft.yaml for the purpose of testing rockcraft"
license: Apache-2.0
entrypoint: ["/bin/hello"]
cmd: ["world"]
env:
    - NAME: "VALUE"
platforms:
    {BUILD_ON_ARCH}:
    some-text:
        build-on: [{BUILD_ON_ARCH}]
        build-for: {BUILD_ON_ARCH}
    same-with-different-syntax:
        build-on: [{BUILD_ON_ARCH}]
        build-for: [{BUILD_ON_ARCH}]

parts:
    foo:
        plugin: nil
        overlay-script: ls
"""


@pytest.fixture
def yaml_data():
    return ROCKCRAFT_YAML


@pytest.fixture
def yaml_loaded_data():
    return yaml.safe_load(ROCKCRAFT_YAML)


def test_project_unmarshal(yaml_loaded_data):
    project = Project.unmarshal(yaml_loaded_data)

    assert project.name == "mytest"
    assert project.title == "My Test"
    assert project.version == "latest"
    assert project.base == "ubuntu:20.04"
    assert project.summary == "example for unit tests"
    assert (
        project.description
        == "this is an example of a rockcraft.yaml for the purpose of testing rockcraft"
    )
    assert project.rock_license == "Apache-2.0"
    assert project.build_base == "ubuntu:20.04"
    assert project.entrypoint == ["/bin/hello"]
    assert project.cmd == ["world"]
    assert project.env == [{"NAME": "VALUE"}]
    assert project.parts == {
        "foo": {
            "plugin": "nil",
            "overlay-script": "ls",
        }
    }


@pytest.mark.parametrize("base", ["ubuntu:18.04", "ubuntu:20.04"])
def test_project_base(yaml_loaded_data, base):
    yaml_loaded_data["base"] = base

    project = Project.unmarshal(yaml_loaded_data)
    assert project.base == base
    assert project.build_base == base


def test_project_base_invalid(yaml_loaded_data):
    yaml_loaded_data["base"] = "ubuntu:19.04"

    with pytest.raises(ProjectValidationError) as err:
        Project.unmarshal(yaml_loaded_data)
    assert str(err.value) == (
        "Bad rockcraft.yaml content:\n"
        "- unexpected value; permitted: 'bare', 'ubuntu:18.04', 'ubuntu:20.04', 'ubuntu:22.04' in field 'base'"
    )


def test_project_license_invalid(yaml_loaded_data):
    yaml_loaded_data["license"] = "apache 0.x"

    with pytest.raises(ProjectValidationError) as err:
        Project.unmarshal(yaml_loaded_data)
    assert str(err.value) == (
        f"License {yaml_loaded_data['license']} not valid. It must be valid and in SPDX format."
    )


def test_project_license_clean_name(yaml_loaded_data):
    yaml_loaded_data["license"] = "mIt"

    project = Project.unmarshal(yaml_loaded_data)
    assert project.rock_license == "MIT"


def test_project_title_empty(yaml_loaded_data):
    yaml_loaded_data.pop("title")

    project = Project.unmarshal(yaml_loaded_data)
    assert project.title == project.name


def test_project_build_base(yaml_loaded_data):
    yaml_loaded_data["build-base"] = "ubuntu:18.04"

    project = Project.unmarshal(yaml_loaded_data)
    assert project.base == "ubuntu:20.04"
    assert project.build_base == "ubuntu:18.04"


def test_architecture_mapping():
    _ = ArchitectureMapping(
        description="mock arch",
        deb_arch="amd64",
        compatible_uts_machine_archs=["x86_64"],
        go_arch="amd64",
    )


def test_project_platform_invalid():
    def load_platform(platform, raises):
        with pytest.raises(raises) as err:
            Platform(**platform)

        return str(err.value)

    # build_on must be a list
    mock_platform = {"build-on": "amd64"}
    assert "not a valid list" in load_platform(mock_platform, pydantic.ValidationError)

    # lists must be unique
    mock_platform = {"build-on": ["amd64", "amd64"]}
    assert "duplicated" in load_platform(mock_platform, pydantic.ValidationError)

    mock_platform = {"build-for": ["amd64", "amd64"]}
    assert "duplicated" in load_platform(mock_platform, pydantic.ValidationError)

    # build-for must be only 1 element (NOTE: this may change)
    mock_platform = {"build-on": ["amd64"], "build-for": ["amd64", "arm64"]}
    assert "multiple target architectures" in load_platform(
        mock_platform, ProjectValidationError
    )

    # If build_for is provided, then build_on must also be
    mock_platform = {"build-for": ["arm64"]}
    assert "'build_for' expects 'build_on' to also be provided." in load_platform(
        mock_platform, ProjectValidationError
    )


@patch("platform.machine")
def test_project_platform_variants(mock_uts_machine, yaml_loaded_data):
    def load_project_for_arch(uts_arch: str, arch: str) -> Project:
        mock_uts_machine.return_value = uts_arch
        yaml_loaded_data["platforms"] = {arch: None}
        return Project.unmarshal(yaml_loaded_data)

    # arm/v7
    assert (
        load_project_for_arch("arm", "arm").platforms["arm"]["build_for_variant"]
        == "v7"
    )

    # arm64/v8
    assert (
        load_project_for_arch("aarch64", "arm64").platforms["arm64"][
            "build_for_variant"
        ]
        == "v8"
    )

    # others
    assert (
        load_project_for_arch("x86_64", "amd64")
        .platforms["amd64"]
        .get("build_for_variant")
        is None
    )


def test_project_all_platforms_invalid(yaml_loaded_data):
    def reload_project_platforms(new_platforms=None):
        if new_platforms:
            yaml_loaded_data["platforms"] = mock_platforms
        with pytest.raises(ProjectValidationError) as err:
            Project.unmarshal(yaml_loaded_data)

        return str(err.value)

    # A platform validation error must have an explicit prefix indicating
    # the platform entry for which the validation has failed
    mock_platforms = {"foo": {"build-for": ["amd64"]}}
    assert "'foo': 'build_for' expects 'build_on'" in reload_project_platforms(
        mock_platforms
    )

    # If the label maps to a valid architecture and
    # `build-for` is present, then both need to have the same value    mock_platforms = {"mock": {"build-on": "amd64"}}
    mock_platforms = {"arm64": {"build-on": ["arm64"], "build-for": ["amd64"]}}
    assert "arm64 != amd64" in reload_project_platforms(mock_platforms)

    # Both build and target architectures must be supported
    mock_platforms = {
        "mock": {"build-on": ["arm64a", "noarch"], "build-for": ["amd64"]}
    }
    assert "none of these build architectures is supported" in reload_project_platforms(
        mock_platforms
    )

    mock_platforms = {
        "mock": {"build-on": ["arm64a", "arm64"], "build-for": ["noarch"]}
    }
    assert "build ROCK for target architecture noarch" in reload_project_platforms(
        mock_platforms
    )

    # The underlying build machine must be compatible
    # with both build_on and build_for
    other_arch = "arm" if BUILD_ON_ARCH == "amd64" else "amd64"
    mock_platforms = {"mock": {"build-on": [other_arch], "build-for": other_arch}}
    assert "if the host is compatible with" in reload_project_platforms(mock_platforms)

    mock_platforms = {"mock": {"build-on": [other_arch], "build-for": "amd64"}}
    assert (
        f"must be built on one of the following architectures: {[other_arch]}"
        in reload_project_platforms(mock_platforms)
    )


@pytest.mark.parametrize(
    "field", ["name", "version", "base", "parts", "description", "summary", "license"]
)
def test_project_missing_field(yaml_loaded_data, field):
    del yaml_loaded_data[field]

    with pytest.raises(ProjectValidationError) as err:
        Project.unmarshal(yaml_loaded_data)
    assert str(err.value) == (
        "Bad rockcraft.yaml content:\n"
        f"- field '{field}' required in top-level configuration"
    )


def test_project_extra_field(yaml_loaded_data):
    yaml_loaded_data["extra"] = "invalid"

    with pytest.raises(ProjectValidationError) as err:
        Project.unmarshal(yaml_loaded_data)
    assert str(err.value) == (
        "Bad rockcraft.yaml content:\n"
        "- extra field 'extra' not permitted in top-level configuration"
    )


def test_project_parts_validation(yaml_loaded_data):
    yaml_loaded_data["parts"]["foo"]["invalid"] = True

    with pytest.raises(ProjectValidationError) as err:
        Project.unmarshal(yaml_loaded_data)
    assert str(err.value) == (
        "Bad rockcraft.yaml content:\n"
        "- extra field 'invalid' not permitted in 'parts.foo' configuration"
    )


def test_project_load(yaml_data, yaml_loaded_data, tmp_path):
    rockcraft_file = tmp_path / "rockcraft.yaml"
    rockcraft_file.write_text(
        yaml_data,
        encoding="utf-8",
    )

    project = load_project(str(rockcraft_file))

    for attr, v in yaml_loaded_data.items():
        if attr == "license":
            # the var license is a built-in,
            # so we workaround it by using an alias
            attr = "rock_license"
<<<<<<< HEAD
        if attr == "platforms":
            # platforms get mutated at validation time
            assert project.__getattribute__(attr).keys() == v.keys()
            assert all(
                "build_on" in platform
                for platform in project.__getattribute__(attr).values()
            )
            assert all(
                "build_for" in platform
                for platform in project.__getattribute__(attr).values()
            )
            continue
        assert project.__getattribute__(attr) == v
=======
        assert getattr(project, attr) == v
>>>>>>> c0aa75c1


def test_project_load_error():
    with pytest.raises(ProjectLoadError) as err:
        load_project("does_not_exist.txt")
    assert str(err.value) == "No such file or directory: 'does_not_exist.txt'."


def test_project_generate_metadata(yaml_loaded_data):
    project = Project.unmarshal(yaml_loaded_data)
    now = datetime.datetime.now(datetime.timezone.utc).isoformat()

    digest = "a1b2c3"  # mock digest
    oci_annotations, rock_metadata = project.generate_metadata(
        now, bytes.fromhex(digest)
    )
    assert oci_annotations == {
        "org.opencontainers.image.version": yaml_loaded_data["version"],
        "org.opencontainers.image.title": yaml_loaded_data["title"],
        "org.opencontainers.image.ref.name": yaml_loaded_data["name"],
        "org.opencontainers.image.licenses": yaml_loaded_data["license"],
        "org.opencontainers.image.created": now,
        "org.opencontainers.image.base.digest": digest,
    }
    assert rock_metadata == {
        "name": yaml_loaded_data["name"],
        "summary": yaml_loaded_data["summary"],
        "title": yaml_loaded_data["title"],
        "version": yaml_loaded_data["version"],
        "created": now,
        "base": yaml_loaded_data["base"],
        "base-digest": digest,
    }


# TODO: add additional validation and formatting tests<|MERGE_RESOLUTION|>--- conflicted
+++ resolved
@@ -23,7 +23,7 @@
 import pytest
 import yaml
 
-<<<<<<< HEAD
+from rockcraft.errors import ProjectLoadError, ProjectValidationError
 from rockcraft.project import (
     ArchitectureMapping,
     Platform,
@@ -32,10 +32,7 @@
     ProjectValidationError,
     load_project,
 )
-=======
-from rockcraft.errors import ProjectLoadError, ProjectValidationError
-from rockcraft.project import Project, load_project
->>>>>>> c0aa75c1
+
 
 _ARCH_MAPPING = {"x86": "amd64", "x64": "amd64"}
 try:
@@ -336,7 +333,6 @@
             # the var license is a built-in,
             # so we workaround it by using an alias
             attr = "rock_license"
-<<<<<<< HEAD
         if attr == "platforms":
             # platforms get mutated at validation time
             assert project.__getattribute__(attr).keys() == v.keys()
@@ -349,10 +345,8 @@
                 for platform in project.__getattribute__(attr).values()
             )
             continue
-        assert project.__getattribute__(attr) == v
-=======
+
         assert getattr(project, attr) == v
->>>>>>> c0aa75c1
 
 
 def test_project_load_error():
