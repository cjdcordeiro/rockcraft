--- conflicted
+++ resolved
@@ -79,7 +79,6 @@
     return yaml.safe_load(ROCKCRAFT_YAML)
 
 
-<<<<<<< HEAD
 @pytest.fixture
 def pebble_part():
     return {
@@ -95,12 +94,8 @@
     }
 
 
-def test_project_unmarshal(yaml_data, pebble_part):
-    project = Project.unmarshal(yaml_data)
-=======
-def test_project_unmarshal(yaml_loaded_data):
-    project = Project.unmarshal(yaml_loaded_data)
->>>>>>> 3a87e663
+def test_project_unmarshal(yaml_loaded_data, pebble_part):
+    project = Project.unmarshal(yaml_loaded_data)
 
     assert project.name == "mytest"
     assert project.title == "My Test"
@@ -334,11 +329,7 @@
     )
 
 
-<<<<<<< HEAD
-def test_project_load(yaml_data, pebble_part, tmp_path):
-=======
-def test_project_load(yaml_data, yaml_loaded_data, tmp_path):
->>>>>>> 3a87e663
+def test_project_load(yaml_data, yaml_loaded_data, pebble_part, tmp_path):
     rockcraft_file = tmp_path / "rockcraft.yaml"
     rockcraft_file.write_text(
         yaml_data,
@@ -352,11 +343,9 @@
             # the var license is a built-in,
             # so we workaround it by using an alias
             attr = "rock_license"
-<<<<<<< HEAD
+
         if attr == "parts":
             v = {**v, **pebble_part}
-        assert project.__getattribute__(attr) == v
-=======
         if attr == "platforms":
             # platforms get mutated at validation time
             assert getattr(project, attr).keys() == v.keys()
@@ -369,7 +358,6 @@
             continue
 
         assert getattr(project, attr) == v
->>>>>>> 3a87e663
 
 
 def test_project_load_error():
