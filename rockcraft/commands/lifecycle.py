# -*- Mode:Python; indent-tabs-mode:nil; tab-width:4 -*-
#
# Copyright 2022 Canonical Ltd.
#
# This program is free software: you can redistribute it and/or modify
# it under the terms of the GNU General Public License version 3 as
# published by the Free Software Foundation.
#
# This program is distributed in the hope that it will be useful,
# but WITHOUT ANY WARRANTY; without even the implied warranty of
# MERCHANTABILITY or FITNESS FOR A PARTICULAR PURPOSE.  See the
# GNU General Public License for more details.
#
# You should have received a copy of the GNU General Public License
# along with this program.  If not, see <http://www.gnu.org/licenses/>.

"""Rockcraft lifecycle commands."""

import abc
import textwrap
from typing import TYPE_CHECKING

from craft_cli import BaseCommand, emit
from overrides import overrides

from rockcraft import lifecycle

if TYPE_CHECKING:
    import argparse


class _LifecycleCommand(BaseCommand, abc.ABC):
    """Lifecycle-related commands."""

    @overrides
    def run(self, parsed_args):
        """Run the command."""
        if not self.name:
            raise RuntimeError("command name not specified")

        emit.trace(f"lifecycle command: {self.name!r}, arguments: {parsed_args!r}")
        lifecycle.run(self.name, parsed_args)


class _LifecycleStepCommand(_LifecycleCommand):
    """Lifecycle step commands."""

    @overrides
    def fill_parser(self, parser: "argparse.ArgumentParser") -> None:
        super().fill_parser(parser)  # type: ignore
        parser.add_argument(
            "parts",
            metavar="part-name",
            type=str,
            nargs="*",
            help="Optional list of parts to process",
        )

        group = parser.add_mutually_exclusive_group()
        group.add_argument(
            "--shell",
            action="store_true",
            help="Shell into the environment in lieu of the step to run.",
        )
        group.add_argument(
            "--shell-after",
            action="store_true",
            help="Shell into the environment after the step has run.",
        )


class PullCommand(_LifecycleStepCommand):
    """Command to pull parts."""

    name = "pull"
    help_msg = "Download or retrieve artifacts defined for a part"
    overview = textwrap.dedent(
        """
        Download or retrieve artifacts defined for a part. If part names
        are specified only those parts will be pulled, otherwise all parts
        will be pulled.
        """
    )


class OverlayCommand(_LifecycleStepCommand):
    """Command to overlay parts."""

    name = "overlay"
    help_msg = "Create part layers over the base filesystem."
    overview = textwrap.dedent(
        """
        Execute operations defined for each part on a layer over the base
        filesystem, potentially modifying its contents.
        """
    )


class BuildCommand(_LifecycleStepCommand):
    """Command to build parts."""

    name = "build"
    help_msg = "Build artifacts defined for a part"
    overview = textwrap.dedent(
        """
        Build artifacts defined for a part. If part names are specified only
        those parts will be built, otherwise all parts will be built.
        """
    )


class StageCommand(_LifecycleStepCommand):
    """Command to stage parts."""

    name = "stage"
    help_msg = "Stage built artifacts into a common staging area"
    overview = textwrap.dedent(
        """
        Stage built artifacts into a common staging area. If part names are
        specified only those parts will be staged. The default is to stage
        all parts.
        """
    )


class PrimeCommand(_LifecycleStepCommand):
    """Command to prime parts."""

    name = "prime"
    help_msg = "Prime artifacts defined for a part"
    overview = textwrap.dedent(
        """
        Prepare the final payload to be packed as a snap, performing additional
        processing and adding metadata files. If part names are specified only
        those parts will be primed. The default is to prime all parts.
        """
    )


class PackCommand(_LifecycleCommand):
    """Command to pack the final artifact."""

    name = "pack"
    help_msg = "Build artifacts defined for a part"
    overview = textwrap.dedent(
        """
        Prepare the final payload to be packed as a ROCK. If part names are
        specified only those parts will be primed. The default is to prime
        all parts.
        """
<<<<<<< HEAD
    )

    @overrides
    def run(self, parsed_args):
        """Run the command."""
        lifecycle.pack()


class InitCommand(_LifecycleCommand):
    """Initialize a rockcraft project."""

    name = "init"
    help_msg = "Initialize a rockcraft project"
    overview = textwrap.dedent(
        """
        Initialize a rockcraft project by creating a minimalist,
        yet functional, rockcraft.yaml file in the current directory.
        """
    )

    _INIT_TEMPLATE_YAML = textwrap.dedent(
        """\
            name: my-rock-name # the name of your ROCK
            base: ubuntu:22.04 # the base environment for this ROCK
            version: '0.1' # just for humans. Semantic versioning is recommnended
            summary: Single-line elevator pitch for your amazing ROCK # 79 char long summary
            description: |
                This is my my-rock-name's description. You have a paragraph or two to tell the
                most important story about it. Keep it under 100 words though,
                we live in tweetspace and your description wants to look good in the
                container registries out there.
            license: GPL-3.0 # your application's SPDX license

            parts:
                my-part:
                    plugin: nil
            """
    )

    @overrides
    def run(self, parsed_args):
        """Run the command."""
        lifecycle.init(self._INIT_TEMPLATE_YAML)
=======
    )
>>>>>>> b189a224
<|MERGE_RESOLUTION|>--- conflicted
+++ resolved
@@ -148,13 +148,7 @@
         specified only those parts will be primed. The default is to prime
         all parts.
         """
-<<<<<<< HEAD
     )
-
-    @overrides
-    def run(self, parsed_args):
-        """Run the command."""
-        lifecycle.pack()
 
 
 class InitCommand(_LifecycleCommand):
@@ -191,7 +185,4 @@
     @overrides
     def run(self, parsed_args):
         """Run the command."""
-        lifecycle.init(self._INIT_TEMPLATE_YAML)
-=======
-    )
->>>>>>> b189a224
+        lifecycle.init(self._INIT_TEMPLATE_YAML)