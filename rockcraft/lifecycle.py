--- conflicted
+++ resolved
@@ -22,14 +22,10 @@
 from pathlib import Path
 from typing import TYPE_CHECKING
 
-<<<<<<< HEAD
-from craft_cli import CraftError, EmitterMode, emit
-=======
 from craft_cli import emit
 from craft_providers import ProviderError
->>>>>>> b189a224
-
-from . import oci, providers, utils
+
+from . import errors, oci, providers, utils
 from .parts import PartsLifecycle
 from .project import Project, load_project
 from .providers.providers import (
@@ -43,10 +39,6 @@
 if TYPE_CHECKING:
     import argparse
 
-<<<<<<< HEAD
-class RockcraftInitError(CraftError):
-    """Error while initializing rockcraft project."""
-
 
 def init(rockcraft_yaml_content: str) -> None:
     """Initialize a rockcraft project.
@@ -58,23 +50,18 @@
     rockcraft_yaml_path = Path("rockcraft.yaml")
 
     if rockcraft_yaml_path.is_file():
-        raise RockcraftInitError(f"{rockcraft_yaml_path} already exists!")
+        raise errors.RockcraftInitError(f"{rockcraft_yaml_path} already exists!")
 
     if Path(f".{rockcraft_yaml_path.name}").is_file():
-        raise RockcraftInitError(f".{rockcraft_yaml_path} already exists!")
+        raise errors.RockcraftInitError(f".{rockcraft_yaml_path} already exists!")
 
     rockcraft_yaml_path.write_text(rockcraft_yaml_content)
 
     emit.progress(f"Created {rockcraft_yaml_path}.")
 
-
-def pack():
-    """Pack a ROCK."""
-=======
 
 def run(command_name: str, parsed_args: "argparse.Namespace"):
     """Run the parts lifecycle."""
->>>>>>> b189a224
     # pylint: disable=too-many-locals
     emit.trace(f"command: {command_name}, arguments: {parsed_args}")
 
